yandex-ubic (0.7.2) unstable; urgency=low

<<<<<<< HEAD
  * Ubic::Service::ProcManager
  * ubic-ping supports /noc/ handle

 -- Vyacheslav Matjukhin (No comments) <mmcleric@yandex-team.ru>  Wed, 07 Oct 2009 16:10:26 +0400
=======
  * Ubic::Run can process several services on one invocation
  * Ubic::Cmd correctly shows status for multiservices

 -- Vyacheslav Matjukhin (No comments) <mmcleric@yandex-team.ru>  Tue, 06 Oct 2009 18:45:28 +0400
>>>>>>> c9be7bf3

yandex-ubic (0.7.1) unstable; urgency=low

  * logrotate can be custom command

 -- Vyacheslav Matjukhin (No comments) <mmcleric@yandex-team.ru>  Mon, 05 Oct 2009 12:40:40 +0400

yandex-ubic (0.7.0) unstable; urgency=low

  * service-specific commands

 -- Vyacheslav Matjukhin (No comments) <mmcleric@yandex-team.ru>  Mon, 05 Oct 2009 12:30:33 +0400

yandex-ubic (0.6.7) unstable; urgency=low

  * logrotate

 -- Vyacheslav Matjukhin (No comments) <mmcleric@yandex-team.ru>  Thu, 01 Oct 2009 07:50:34 +0400

yandex-ubic (0.6.6) unstable; urgency=low

  * logrotate redirects to force_reload 

 -- Andrei Mishchenko <druxa@yandex-team.ru>  Mon, 21 Sep 2009 19:25:44 +0400

yandex-ubic (0.6.5) unstable; urgency=low

  * propagate custom result from start_impl fixed

 -- Vyacheslav Matjukhin (No comments) <mmcleric@yandex-team.ru>  Wed, 16 Sep 2009 20:04:25 +0400

yandex-ubic (0.6.4) unstable; urgency=low

  * Skeleton: propagate custom result statuses from start_impl and stop_impl

 -- Vyacheslav Matjukhin (No comments) <mmcleric@yandex-team.ru>  Wed, 16 Sep 2009 19:47:39 +0400

yandex-ubic (0.6.3) unstable; urgency=low

  * Ubic::Service::Skeleton fixed to work when status has verbose message
    attached

 -- Vyacheslav Matjukhin (No comments) <mmcleric@yandex-team.ru>  Wed, 16 Sep 2009 02:03:13 +0400

yandex-ubic (0.6.2) unstable; urgency=low

  * ubic-watchdog improvements:
   - parallel checking with forks
   - verbose mode
   - correctly check multiservices
  * Ubic.pm locks fixed

 -- Vyacheslav Matjukhin (No comments) <mmcleric@yandex-team.ru>  Tue, 15 Sep 2009 18:51:48 +0400

yandex-ubic (0.6.1) unstable; urgency=low

  * overload "ne" in Ubic::Result::Class

 -- Vyacheslav Matjukhin (No comments) <mmcleric@yandex-team.ru>  Tue, 15 Sep 2009 18:06:29 +0400

yandex-ubic (0.6.0) unstable; urgency=low

  * Ubic::AccessGuard implemented

 -- Vyacheslav Matjukhin (No comments) <mmcleric@yandex-team.ru>  Fri, 28 Aug 2009 21:53:58 +0400

yandex-ubic (0.6.0-beta2) unstable; urgency=low

  * using LOGNAME instead of USER - works inside debuild
  * 777 and sticky bit for pid/lock/watchdog dirs
  * changing effective uid fixed

 -- Vyacheslav Matjukhin (No comments) <mmcleric@yandex-team.ru>  Fri, 28 Aug 2009 21:40:26 +0400

yandex-ubic (0.6.0-beta1) unstable; urgency=low

  * custom users supported

 -- Vyacheslav Matjukhin (No comments) <mmcleric@yandex-team.ru>  Fri, 28 Aug 2009 21:09:38 +0400

yandex-ubic (0.5.3) unstable; urgency=low

  * bugfixes, replaced name with full_name in two more places
  * ping evals all content and returns 500 error in exception, not empty
    answer
  * ping searches in subservices when looking for a service by it's port

 -- Vyacheslav Matjukhin (No comments) <mmcleric@yandex-team.ru>  Fri, 21 Aug 2009 21:53:09 +0400

yandex-ubic (0.5.2) unstable; urgency=low

  * Ubic::Cmd more lsb-compatible and more consistent

 -- Vyacheslav Matjukhin (No comments) <mmcleric@yandex-team.ru>  Fri, 21 Aug 2009 21:16:33 +0400

yandex-ubic (0.5.1) unstable; urgency=low

  * all exceptions from Ubic are blessed too

 -- Vyacheslav Matjukhin (No comments) <mmcleric@yandex-team.ru>  Fri, 21 Aug 2009 20:43:57 +0400

yandex-ubic (0.5.0) unstable; urgency=low

  * Ubic methods are guaranteed to return instances of new class
    Ubic::Result::Class; services can make use of it too.

 -- Vyacheslav Matjukhin (No comments) <mmcleric@yandex-team.ru>  Fri, 21 Aug 2009 20:00:31 +0400

yandex-ubic (0.4.4) unstable; urgency=low

  * user parameter in Daemon and Service::SimpleDaemon

 -- Vyacheslav Matjukhin (No comments) <mmcleric@yandex-team.ru>  Thu, 20 Aug 2009 20:35:57 +0400

yandex-ubic (0.4.3) unstable; urgency=low

  * support directories in /etc/ubic/service

 -- Vyacheslav Matjukhin (No comments) <mmcleric@yandex-team.ru>  Thu, 20 Aug 2009 19:04:52 +0400

yandex-ubic (0.4.2) unstable; urgency=low

  * dot is a new service separator instead of slash
  * Service: "full_name" and "parent_name" methods; "name" method now returns
    short name
  * bash_completion works with multiservices

 -- Vyacheslav Matjukhin (No comments) <mmcleric@yandex-team.ru>  Thu, 20 Aug 2009 18:37:32 +0400

yandex-ubic (0.4.1) unstable; urgency=low

  * autoincrement id when loading ubic services from files

 -- Vyacheslav Matjukhin (No comments) <mmcleric@yandex-team.ru>  Wed, 19 Aug 2009 23:32:46 +0400

yandex-ubic (0.4.0) unstable; urgency=low

  * Ubic::Catalog is a service now

 -- Vyacheslav Matjukhin (No comments) <mmcleric@yandex-team.ru>  Wed, 19 Aug 2009 23:28:47 +0400

yandex-ubic (0.3.7) unstable; urgency=low

  * Ubic::Catalog::Dir: don't fail on invalid services
  * Ubic::Cmd: correctly concat parent and child names when asking for
    subservice's status

 -- Vyacheslav Matjukhin (No comments) <mmcleric@yandex-team.ru>  Wed, 19 Aug 2009 23:10:56 +0400

yandex-ubic (0.3.6) unstable; urgency=low

  * root_service method in Ubic
  * printing multiservice's statuses correctly

 -- Vyacheslav Matjukhin (No comments) <mmcleric@yandex-team.ru>  Wed, 19 Aug 2009 21:45:54 +0400

yandex-ubic (0.3.5) unstable; urgency=low

  * Ubic::Run separated from Ubic::Cmd

 -- Vyacheslav Matjukhin (No comments) <mmcleric@yandex-team.ru>  Wed, 19 Aug 2009 21:28:38 +0400

yandex-ubic (0.3.4) unstable; urgency=low

  * Ubic::Init renamed to Ubic::Cmd

 -- Vyacheslav Matjukhin (No comments) <mmcleric@yandex-team.ru>  Wed, 19 Aug 2009 20:30:58 +0400

yandex-ubic (0.3.3) unstable; urgency=low

  * ubic script can show status of one service

 -- Vyacheslav Matjukhin (No comments) <mmcleric@yandex-team.ru>  Wed, 19 Aug 2009 19:57:59 +0400

yandex-ubic (0.3.2) unstable; urgency=low

  * Ubic::Init refactored into more OOP-styled module
  * pod coverage tests

 -- Vyacheslav Matjukhin (No comments) <mmcleric@yandex-team.ru>  Wed, 19 Aug 2009 19:47:56 +0400

yandex-ubic (0.3.1) unstable; urgency=low

  * some naming issues of multiservices resolved

 -- Vyacheslav Matjukhin (No comments) <mmcleric@yandex-team.ru>  Tue, 18 Aug 2009 21:38:50 +0400

yandex-ubic (0.3.0) unstable; urgency=low

  * services construction abstracted into Ubic::Catalog
  * initial implementation of multiservices

 -- Vyacheslav Matjukhin (No comments) <mmcleric@yandex-team.ru>  Tue, 18 Aug 2009 21:12:43 +0400

yandex-ubic (0.2.7) unstable; urgency=low

  * Ubic::Daemon supports daemonizing of any callback
  * using Ubic::Daemon to run ubic-ping

 -- Vyacheslav Matjukhin (No comments) <mmcleric@yandex-team.ru>  Tue, 18 Aug 2009 17:10:29 +0400

yandex-ubic (0.2.6) unstable; urgency=low

  * Ubic::Daemon: start daemon more safely, propagate starting info through
    pipe
  * pids renamed to pid everywhere

 -- Vyacheslav Matjukhin (No comments) <mmcleric@yandex-team.ru>  Tue, 18 Aug 2009 14:19:47 +0400

yandex-ubic (0.2.5) unstable; urgency=low

  * Ubic.pm: other LSB methods implemented - try_restart, reload, force_reload
  * bin/ubic: list renamed into status
  * most code from bin/ubic moved into new module Ubic::Init
  * /etc/init.d/ubic-ping script
  * slight debianization improvements

 -- Vyacheslav Matjukhin (No comments) <mmcleric@yandex-team.ru>  Fri, 05 Jun 2009 02:23:23 +0400

yandex-ubic (0.2.4) unstable; urgency=low

  * first tests for Ubic.pm
  * Ubic.pm implements try_restart
  * sleeping-daemon is moved into tests, don't need it in real installation

 -- Vyacheslav Matjukhin (No comments) <mmcleric@yandex-team.ru>  Thu, 04 Jun 2009 23:45:14 +0400

yandex-ubic (0.2.3) unstable; urgency=low

  * POD tests and bugfixes
  * daemon tests and small bugfix
  * Ubic::Daemon now validates params with Params::Validate too

 -- Vyacheslav Matjukhin (No comments) <mmcleric@yandex-team.ru>  Thu, 04 Jun 2009 23:02:01 +0400

yandex-ubic (0.2.2) unstable; urgency=low

  * Ubic.pm takes locks on each action
  * all dir names are singular

 -- Vyacheslav Matjukhin (No comments) <mmcleric@yandex-team.ru>  Thu, 04 Jun 2009 22:38:24 +0400

yandex-ubic (0.2.1) unstable; urgency=low

  * ubic:
   - check if effective user is root
   - bash_completion
  * ubic-watchdog on cron
  * Ubic.pm refactored
   - singleton object creating on-demand
   - cached_status and set_cached_status methods
  * ubic-ping returns cached status
  * sleeping-daemon (useless but good for tests)

 -- Vyacheslav Matjukhin (No comments) <mmcleric@yandex-team.ru>  Thu, 04 Jun 2009 20:46:26 +0400

yandex-ubic (0.2.0) unstable; urgency=low

  * Ubic::Catalog renamed into Ubic
  * services don't have methods enable, disable and is_enabled, Ubic.pm does
  * ubic-ping:
    - request API changed into more RESTful
    - start/stop on package installation
    - correctly save pid in file and stop using that pid

 -- Vyacheslav Matjukhin (No comments) <mmcleric@yandex-team.ru>  Thu, 04 Jun 2009 19:13:01 +0400

yandex-ubic (0.1.4) unstable; urgency=low

  * ubic script
  * ubic-ping script and service
  * some missing dirs packaged

 -- Vyacheslav Matjukhin (No comments) <mmcleric@yandex-team.ru>  Thu, 04 Jun 2009 03:58:53 +0400

yandex-ubic (0.1.3) unstable; urgency=low

  * Makefile is back, sorry

 -- Vyacheslav Matjukhin (No comments) <mmcleric@yandex-team.ru>  Thu, 04 Jun 2009 00:02:31 +0400

yandex-ubic (0.1.2) unstable; urgency=low

  * using Module::Install to build

 -- Vyacheslav Matjukhin (No comments) <mmcleric@yandex-team.ru>  Wed, 03 Jun 2009 23:00:15 +0400

yandex-ubic (0.1.1) unstable; urgency=low

  * Yandex:: package namespace removed, Ubic is unique word anyway
  * Ubic::Service is just an interface now
  * Ubic::Catalog introduced

 -- Vyacheslav Matjukhin (No comments) <mmcleric@yandex-team.ru>  Wed, 03 Jun 2009 22:45:03 +0400

yandex-ubic (0.1.0) unstable; urgency=low

  * Initial release.

 -- Vyacheslav Matjukhin (No comments) <mmcleric@yandex-team.ru>  Tue, 21 Apr 2009 22:17:11 +0400<|MERGE_RESOLUTION|>--- conflicted
+++ resolved
@@ -1,16 +1,16 @@
-yandex-ubic (0.7.2) unstable; urgency=low
-
-<<<<<<< HEAD
+yandex-ubic (0.7.3) unstable; urgency=low
+
   * Ubic::Service::ProcManager
   * ubic-ping supports /noc/ handle
 
  -- Vyacheslav Matjukhin (No comments) <mmcleric@yandex-team.ru>  Wed, 07 Oct 2009 16:10:26 +0400
-=======
+
+yandex-ubic (0.7.2) unstable; urgency=low
+
   * Ubic::Run can process several services on one invocation
   * Ubic::Cmd correctly shows status for multiservices
 
  -- Vyacheslav Matjukhin (No comments) <mmcleric@yandex-team.ru>  Tue, 06 Oct 2009 18:45:28 +0400
->>>>>>> c9be7bf3
 
 yandex-ubic (0.7.1) unstable; urgency=low
 
