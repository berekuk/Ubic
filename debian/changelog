--- conflicted
+++ resolved
@@ -1,10 +1,3 @@
-<<<<<<< HEAD
-ubic (1.10.1) unstable; urgency=low
-
-  * libjson-perl in dependencies
-
- -- Vyacheslav Matjukhin (No comments) <mmcleric@yandex-team.ru>  Thu, 19 Aug 2010 17:40:17 +0400
-=======
 ubic (1.12) unstable; urgency=low
 
   * Ubic::Manual::FAQ with first 2 questions
@@ -17,7 +10,12 @@
   * ubic-watchdog prints errors to stdout only
 
  -- Vyacheslav Matyukhin <mmcleric@mmcleric-desktop>  Thu, 26 Aug 2010 23:31:39 +0400
->>>>>>> b9ea3afb
+
+ubic (1.10.1) unstable; urgency=low
+
+  * libjson-perl in dependencies
+
+ -- Vyacheslav Matjukhin (No comments) <mmcleric@yandex-team.ru>  Thu, 19 Aug 2010 17:40:17 +0400
 
 ubic (1.10) unstable; urgency=low
 
