<<<<<<< HEAD
ubic (1.49-1) unstable; urgency=low
=======
ubic (1.52-1) unstable; urgency=low

  * support 'term_timeout' option in SimpleDaemon
  * autoflush stdout and stdin in ubic-guardian
    (especially when we're proxying daemon's logs)
  * always add /usr/local/bin to $PATH

 -- Vyacheslav Matjukhin (No comments) <mmcleric@yandex-team.ru>  Sun, 12 May 2013 22:01:17 +0000

ubic (1.49-2) unstable; urgency=low
>>>>>>> f2d42854

  * guardian supports logs proxying and reopening them on SIGHUP
  * 'ubic status' exits with status code 0 if there're disabled services
  * 'ubic help' command

 -- Vyacheslav Matjukhin (No comments) <mmcleric@yandex-team.ru>  Wed, 13 Mar 2013 18:14:25 +0400

ubic (1.44-3) unstable; urgency=low

  * depend on liburi-perl for older libhttp-server-simple-perl

 -- Vyacheslav Matjukhin (No comments) <mmcleric@yandex-team.ru>  Thu, 25 Oct 2012 20:29:29 +0400

ubic (1.44-2) unstable; urgency=low

  * fix depends and build-depends, recommend libbsd-resource-perl

 -- Vyacheslav Matjukhin (No comments) <mmcleric@yandex-team.ru>  Fri, 22 Jun 2012 20:26:41 +0400

ubic (1.44-1) unstable; urgency=low

  * critical bugfix: fix credentials application order (broken since 1.38_01)
  * ulimit support in SimpleDaemon
  * json-style configs
  * 'start_hook' option in start_daemon()

 -- Vyacheslav Matjukhin (No comments) <mmcleric@yandex-team.ru>  Fri, 22 Jun 2012 19:50:34 +0400

ubic (1.41-1) unstable; urgency=low

  * non-root dir multiservices allow operations without --force
  * log early exiting daemons correctly
  * freebsd credentials fix - set real uid first and effective uid after that
  * new SimpleDaemon options:
   - reload_signal
   - daemon_user/daemon_group
  * pid2cmd doesn't die on errors
  * Ubic::Run supports the explicit service names
  * fix watchdog service name in the init script
  * various docs improvements

 -- Vyacheslav Matjukhin (No comments) <mmcleric@yandex-team.ru>  Mon, 11 Jun 2012 04:26:22 +0400

ubic (1.37-1) unstable; urgency=low

  * ubic.ping improvements:
   - use Ubic::UA instead of LWP::UserAgent to reduce the number of dependencies
   - increase timeout options to avoid start failures on slow systems

 -- Vyacheslav Matjukhin (No comments) <mmcleric@yandex-team.ru>  Thu, 15 Mar 2012 18:02:55 +0400

ubic (1.36-1) unstable; urgency=low

  * libconfig-tiny-perl in depends and build-depends

 -- Vyacheslav Matjukhin (No comments) <mmcleric@yandex-team.ru>  Wed, 11 Jan 2012 22:51:41 +0400

ubic (1.36) unstable; urgency=low

  * ubic-daemon improvements:
   - pod advicing not to use this script
   - --stop and --list features
   - use Ubic::Settings instead of hard-coded pid_dir path
  * use pure perl for mkdir and chmod operations
  * contrubitors section in Ubic.pm
  * ubic-admin:
   - fix local installation mode
   - document all command-line options
  * custom service loaders:
   - ini-style syntax for configs with .ini extension
   - extension-based polimorphism which will let us implement more config
     syntaxes in the future
  * always sync pidfiles and status files to disk
  * small doc and output message improvements

 -- Vyacheslav Matjukhin (No comments) <mmcleric@yandex-team.ru>  Thu, 08 Dec 2011 20:00:12 +0400

ubic (1.33) unstable; urgency=low

  * Ubic::Daemon improvements:
   - 'cwd' and 'env' options (SimpleDaemon now just passes them to start_daemon())
   - log signal name, exit code and other events to ubic_log prettier and more consistently
  * new options in Ubic::Service::SimpleDaemon:
   - cwd - set daemon working dir
   - env - set daemon environment

 -- Vyacheslav Matjukhin (No comments) <mmcleric@yandex-team.ru>  Fri, 22 Jul 2011 23:00:14 +0400

ubic (1.32) unstable; urgency=low

  * Fix ubic-admin setup again. Sorry.

 -- Vyacheslav Matjukhin (No comments) <mmcleric@yandex-team.ru>  Thu, 07 Jul 2011 23:25:22 +0400

ubic (1.31) unstable; urgency=low

  * fix ubic-admin setup - forgot to import IO::Handle
  (https://github.com/berekuk/Ubic/issues/13)

 -- Vyacheslav Matjukhin (No comments) <mmcleric@yandex-team.ru>  Thu, 30 Jun 2011 12:34:36 +0400

ubic (1.30) unstable; urgency=low

  * Ubic::AtomicFile for storing any file safely
  * POD improvements:
   - Ubic::Manual::Overview
   - Ubic::Service::SimpleDaemon now makes sense

 -- Vyacheslav Matjukhin (No comments) <mmcleric@yandex-team.ru>  Tue, 28 Jun 2011 02:22:36 +0400

ubic (1.29) unstable; urgency=low

  * ubic-admin script: fix crontab install when user doesn't have previous
    crontab
  * ubic script: fix 'ubic unknown-cmd' error reporting
  * watchdog improvements:
   - don't ask for status twice if service works
   - permanently set credentials instead of using forks for non-root services
   - log status obtained by status check, instead of just logging 'service is
     broken'
  * POD improvements:
   - Ubic::Manual::Intro
   - Ubic::Manual::Multiservices
   - various POD fixes

 -- Vyacheslav Matjukhin (No comments) <mmcleric@yandex-team.ru>  Tue, 07 Jun 2011 21:48:11 +0400

ubic (1.28) unstable; urgency=low

  * 'ubic status' always shows non-cached statuses if called by root
  * ubic.ping status now uses sane timeout when it checks service via http

 -- Vyacheslav Matjukhin (No comments) <mmcleric@yandex-team.ru>  Thu, 21 Apr 2011 23:20:38 +0400

ubic (1.27) unstable; urgency=low

  * ubic-admin script
  * ubic.watchdog and ubic.update are now ubic services; ubic-ping renamed to
    ubic.ping
  * 'ubic status' changes:
   - real status will be checked and printed if current user is equal
     to service user
   - "Not a root, printing cached statuses" message removed;
     instead, 'ubic status' will print "[cached]" note for every cached status
  * some refactoring to postinst/preinst/postrm scripts
  (but upgrade should be transparent)

 -- Vyacheslav Matjukhin (No comments) <mmcleric@yandex-team.ru>  Sun, 17 Apr 2011 20:54:34 +0400

ubic (1.25) unstable; urgency=low

  * MacOSX support (hmm, this change doesn't make sense in Debian changelog...)
  * lots of refactoring:
   - Ubic::Daemon::OS modules family for OS-specific daemonization tasks
   - Ubic::Credentials::OS modules family for OS-specific user/group tasks

 -- Vyacheslav Matjukhin (No comments) <mmcleric@yandex-team.ru>  Thu, 31 Mar 2011 22:56:03 +0400

ubic (1.24) unstable; urgency=low

  * ubic-watchdog: change process name while checking specific service
  * check that uid change was successful before calling service action methods
  * default check_timeout() lowered from 10 minutes to 1 minute

 -- Vyacheslav Matjukhin (No comments) <mmcleric@yandex-team.ru>  Wed, 23 Feb 2011 00:04:18 +0300

ubic (1.23) unstable; urgency=low

  * ubic-ping: 404 message content fixed
  * ubic-watchdog:
   - set check_timeout alarm a bit earlier
   - another alarm before compiling services

 -- Vyacheslav Matjukhin (No comments) <mmcleric@yandex-team.ru>  Thu, 02 Dec 2010 19:59:13 +0300

ubic (1.22) unstable; urgency=low

  * Ubic::Multiservice: default implementation of 'has_simple_service' method

 -- Vyacheslav Matjukhin (No comments) <mmcleric@yandex-team.ru>  Sun, 07 Nov 2010 02:40:07 +0300

ubic (1.21) unstable; urgency=low

  * Ubic.pm:
   - set_ubic_dir() renamed to set_data_dir()
     (set_ubic_dir still remains in code for backward compatibility)
   - get_data_dir() and get_service_dir() methods
   - UBIC_LOCK_DIR, UBIC_TMP_DIR and UBIC_WATCHDOG_DIR env variables are
   deprecated; UBIC_DIR variable or set_data_dir() method should be used instead
   - bugfix in forked_call() method - it thrown "temp file not found after fork"
   exception occasionally in some cases
   - more consistent params validation in many methods
  * ubic-watchdog improvements:
   - separate non-blocking per-service lock
   (http://github.com/berekuk/ubic/issues#issue/1)
   - ubic-watchdog can now check selected set of services by name or glob
   - ubic-watchdog kills itself after $service->check_timeout() seconds
  * deprecated Ubic::Catalog module removed
  (it was renamed into Ubic::Multiservice long time ago)

 -- Vyacheslav Matjukhin (No comments) <mmcleric@yandex-team.ru>  Tue, 19 Oct 2010 22:58:05 +0400

ubic (1.20) unstable; urgency=low

  * documentation improvements

 -- Vyacheslav Matjukhin (No comments) <mmcleric@yandex-team.ru>  Wed, 13 Oct 2010 19:06:52 +0400

ubic (1.19) unstable; urgency=low

  * ubic-watchdog always uses Ubic->status interface to check service status

 -- Vyacheslav Matjukhin (No comments) <mmcleric@yandex-team.ru>  Tue, 14 Sep 2010 14:59:29 +0400

ubic (1.18) unstable; urgency=low

  * critical bugfix: ubic-watchdog correctly interpret extended statuses
  (thanks to Sawyer X for noticing this, see http://github.com/berekuk/Ubic/issues#issue/7)
  * Ubic::Lockf::Alarm moved to separate file, so PODs are now correct

 -- Vyacheslav Matjukhin (No comments) <mmcleric@yandex-team.ru>  Tue, 14 Sep 2010 14:43:54 +0400

ubic (1.17) unstable; urgency=low

  * Ubic::Run:
   - docs improved
   - recognize RedHat init script names

 -- Vyacheslav Matjukhin (No comments) <mmcleric@yandex-team.ru>  Mon, 13 Sep 2010 21:34:05 +0400

ubic (1.16) unstable; urgency=low

  * Ubic::Daemon:
   - check_daemon() now returns proper Ubic::Daemon::Status object
   - don't log warning if daemon exited by sigterm
   - minor logging cleanup
  * Ubic::Service::SimpleDaemon returns daemon pid in status msg
  * test improvements:
   - using Test::TCP when testing ubic-ping
   - watchdog.t skips all tests if 'fakeroot' is not present
  * Ubic::Cmd: print 'running' result as good when it contains extended message

 -- Vyacheslav Matjukhin (No comments) <mmcleric@yandex-team.ru>  Tue, 07 Sep 2010 17:50:23 +0400

ubic (1.15.1) unstable; urgency=low

  * libparent-perl in dependencies

 -- Vyacheslav Matjukhin (No comments) <mmcleric@yandex-team.ru>  Mon, 06 Sep 2010 20:44:33 +0400

ubic (1.15) unstable; urgency=low

  * tests fixed to work under root user (http://github.com/berekuk/Ubic/issues#issue/4)

 -- Vyacheslav Matjukhin (No comments) <mmcleric@yandex-team.ru>  Mon, 06 Sep 2010 18:29:56 +0400

ubic (1.14) unstable; urgency=low

  * handle supplementary groups correctly
  * ubic-watchdog doesn't require root privileges anymore (unless service requires them, of course)
  * repo and bugtracker resources in META.yml
  * PodWeaver in dist.ini config, so all modules now have proper AUTHOR and COPYRIGHT sections
  * SimpleDaemon and Common services accept arrayref as 'group' value

 -- Vyacheslav Matjukhin (No comments) <mmcleric@yandex-team.ru>  Thu, 02 Sep 2010 22:52:48 +0400

ubic (1.13) unstable; urgency=low

  * Perl6::Slurp removed from dependencies
  * Ubic::Manual::FAQ now is actually added
  * group() method in services:
   - services can specify group(s) from which service should run, analogous to user() method
   - ubic will call setgid() before invoking any service methods
   - default group list consists only of main user's group, as returned by getpwnam; supplementary groups are not supported yet

 -- Vyacheslav Matjukhin (No comments) <mmcleric@yandex-team.ru>  Wed, 01 Sep 2010 00:07:09 +0400

ubic (1.12) unstable; urgency=low

  * Ubic::Manual::FAQ with first 2 questions
  * Ubic::Log documentation updated according to 1.11 changes

 -- Vyacheslav Matyukhin <mmcleric@yandex-team.ru>  Thu, 26 Aug 2010 23:46:28 +0400

ubic (1.11) unstable; urgency=low

  * ubic-watchdog prints errors to stdout only

 -- Vyacheslav Matyukhin <mmcleric@yandex-team.ru>  Thu, 26 Aug 2010 23:31:39 +0400

ubic (1.10.1) unstable; urgency=low

  * libjson-perl in dependencies

 -- Vyacheslav Matjukhin (No comments) <mmcleric@yandex-team.ru>  Thu, 19 Aug 2010 17:40:17 +0400

ubic (1.10) unstable; urgency=low

  * security bugfix: store all statuses in JSON format

 -- Vyacheslav Matjukhin (No comments) <mmcleric@yandex-team.ru>  Wed, 18 Aug 2010 21:40:35 +0400

ubic (1.09) unstable; urgency=low

  * bugfix: custom commands print 'ok' using green color and exit with zero
    code when there are not errors

 -- Vyacheslav Matjukhin (No comments) <mmcleric@yandex-team.ru>  Thu, 12 Aug 2010 18:05:32 +0400

ubic (1.08) unstable; urgency=low

  * bugfix: has_service for nested unexistent services

 -- Vyacheslav Matjukhin (No comments) <mmcleric@yandex-team.ru>  Tue, 03 Aug 2010 17:26:10 +0400

ubic (1.07) unstable; urgency=low

  * localize $@ in destructors
  * Ubic::Cmd refactoring, more consistent console results printing

 -- Vyacheslav Matjukhin (No comments) <mmcleric@yandex-team.ru>  Fri, 30 Jul 2010 20:57:59 +0400

ubic (1.06) unstable; urgency=low

  * using $Config{perlpath} in tests - should fix CPAN tests
  * Dist::Zilla

 -- Vyacheslav Matjukhin (No comments) <mmcleric@yandex-team.ru>  Fri, 30 Jul 2010 17:55:20 +0400

ubic (1.05) unstable; urgency=low

  * small POD improvements

 -- Vyacheslav Matjukhin (No comments) <mmcleric@yandex-team.ru>  Thu, 17 Jun 2010 23:27:05 +0400

ubic (1.04) unstable; urgency=low

  * Ubic::Daemon: join all bin args if bin is arrayref
  * important bugfix: service locks fixed!

 -- Vyacheslav Matjukhin (No comments) <mmcleric@yandex-team.ru>  Tue, 25 May 2010 22:23:06 +0400

ubic (1.02) unstable; urgency=low

  * Remove old configs from old yandex-ubic package.

 -- Vyacheslav Matjukhin (No comments) <mmcleric@yandex-team.ru>  Tue, 04 May 2010 13:51:31 +0400

ubic (1.01) unstable; urgency=low

  * dependencies fixed to smoothen yandex-ubic -> ubic transition
  * Ubic::Lock subpackage (from Ubic.pm) renamed to Ubic::ServiceLock

 -- Vyacheslav Matjukhin (No comments) <mmcleric@yandex-team.ru>  Thu, 29 Apr 2010 21:03:50 +0400

ubic (1.00) unstable; urgency=low

  * ubic-watchdog fixed
  * Build.PL instead of Makefile
  * package renamed
  * install clarifications in README
  * opensource!

 -- Vyacheslav Matjukhin (No comments) <mmcleric@yandex-team.ru>  Wed, 28 Apr 2010 21:53:22 +0400

yandex-ubic (0.9.95) unstable; urgency=low

  * preparing to opensource release:
   - don't depend on Yandex::Version, set version manually
   - don't depend on Yandex::Lockf anymore, useful lockf code copypasted in
     Ubic::Lockf
   - Yandex::Persistent bits copypasted as Ubic::Persistent
   - primitive logger module Ubic::Logger instead of heavy log4perl
  * Ubic::Daemon start_daemon function takes blocking lock with timeout
  * Ubic::Service::PSGI and Ubic::Service::ProcManager are moved to separate
    packages
  * tests ignore some warnings for the sake of clearer output

 -- Vyacheslav Matjukhin (No comments) <mmcleric@yandex-team.ru>  Tue, 27 Apr 2010 16:32:41 +0400

yandex-ubic (0.9.90) unstable; urgency=low

  * Ubic::Daemon:
   - pidfile is a dir now
   - start_daemon() term_timeout option now defaults to 10 seconds
  * Ubic::AccessGuard: 'uninitialized' warning fixed:wq
  * Ubic::Service::SimpleDaemon: support 'stdout' and 'stderr' options

 -- Vyacheslav Matjukhin (No comments) <mmcleric@yandex-team.ru>  Tue, 20 Apr 2010 22:45:29 +0400

yandex-ubic (0.9.17) unstable; urgency=low

  * Ubic::Run supports --force flag
  * Ubic.pm bugfix: forked_call() fills result when call fails
  * Ubic::Cmd::Results: don't print error if there are no results

 -- Vyacheslav Matjukhin (No comments) <mmcleric@yandex-team.ru>  Tue, 13 Apr 2010 18:31:35 +0400

yandex-ubic (0.9.16) unstable; urgency=low

  * support multiple services in one 'ubic' script invocation
  * using Try::Tiny in all appropriate places
  * memory-leak test fixed
  * 'timeout_options' in Ubic::Service::Common and Ubic::Service::Skeleton
  * try-restart: logging fixed when service is down

 -- Vyacheslav Matjukhin (No comments) <mmcleric@yandex-team.ru>  Mon, 05 Apr 2010 23:03:37 +0400

yandex-ubic (0.9.15) unstable; urgency=low

  * Ubic::Daemon fixed for non-posix locales

 -- Vyacheslav Matjukhin (No comments) <mmcleric@yandex-team.ru>  Fri, 02 Apr 2010 16:45:25 +0400

yandex-ubic (0.9.14) unstable; urgency=low

  * sleep more in start of ubic-ping, because it is now a "bin"

 -- Yury Zavarin <tadam@yandex-team.ru>  Thu, 11 Mar 2010 19:13:21 +0300

yandex-ubic (0.9.13) unstable; urgency=low

  * close all filehandles in daemonization

 -- Yury Zavarin <tadam@yandex-team.ru>  Wed, 10 Mar 2010 22:03:42 +0300

yandex-ubic (0.9.12) unstable; urgency=low

  * add Ubic::Service::PSGI

 -- Yury Zavarin <tadam@yandex-team.ru>  Mon, 01 Mar 2010 16:50:36 +0300

yandex-ubic (0.9.11) unstable; urgency=low

  * Ubic::Multiservice:
    - important memory leak fixed; call service() instead of simple_service()
    in has_service() method to delegate has_service() processing to subservice
    - cache failed service constructions too

 -- Vyacheslav Matjukhin (No comments) <mmcleric@yandex-team.ru>  Fri, 22 Jan 2010 16:54:53 +0300

yandex-ubic (0.9.10) unstable; urgency=low

  * Ubic::AccessGuard: perl apparently don't reset $! on successful euid
    assignment, so we now check $> for current value after assignment instead

 -- Vyacheslav Matjukhin (No comments) <mmcleric@yandex-team.ru>  Fri, 22 Jan 2010 16:36:56 +0300

yandex-ubic (0.9.9) unstable; urgency=low

  * Ubic::Daemon: term_timeout option implemented

 -- Vyacheslav Matjukhin (No comments) <mmcleric@yandex-team.ru>  Thu, 17 Dec 2009 20:58:50 +0300

yandex-ubic (0.9.8) unstable; urgency=low

  * Ubic::Cmd: pretty printing for custom commands

 -- Vyacheslav Matjukhin (No comments) <mmcleric@yandex-team.ru>  Wed, 16 Dec 2009 21:42:53 +0300

yandex-ubic (0.9.7) unstable; urgency=low

  * Ubic::Daemon supports format from version 0.9.5

 -- Vyacheslav Matjukhin (No comments) <mmcleric@yandex-team.ru>  Tue, 17 Nov 2009 17:12:23 +0300

yandex-ubic (0.9.6) unstable; urgency=low

  * save guid in pidfile instead of broken 'started' time (start_time from
    /proc/$pid/stat is used as guid currently)

 -- Vyacheslav Matjukhin (No comments) <mmcleric@yandex-team.ru>  Mon, 16 Nov 2009 18:02:22 +0300

yandex-ubic (0.9.5) unstable; urgency=low

  * Ubic::Daemon:
   - new pidfile format (old format still can be read, but full restart is
   recommended)
   - saving daemon's pid and starting timestamp in pidfile - can understand
   that ubic-guardian died and finish daemon on check_daemon correctly

 -- Vyacheslav Matjukhin (No comments) <mmcleric@yandex-team.ru>  Wed, 11 Nov 2009 04:37:21 +0300

yandex-ubic (0.9.4) unstable; urgency=low

  * Ubic::Service::ProcManager:
   - always put fastcgi processes in new process group
   - remove pidfile if process with saved pid doesn't exist
   - kill -9 whole group if procmanager don't want to stop on SIGTERM

 -- Vyacheslav Matjukhin (No comments) <mmcleric@yandex-team.ru>  Tue, 10 Nov 2009 19:38:15 +0300

yandex-ubic (0.9.3) UNRELEASED; urgency=low

  * status exit code fixed

 -- Vyacheslav Matjukhin (No comments) <mmcleric@yandex-team.ru>  Thu, 05 Nov 2009 20:49:47 +0300

yandex-ubic (0.9.2.1) unstable; urgency=high

  * 'auto_commt' typo fixed

 -- Vyacheslav Matjukhin (No comments) <mmcleric@yandex-team.ru>  Thu, 05 Nov 2009 20:05:09 +0300

yandex-ubic (0.9.2) unstable; urgency=low

  * bugfix: don't construct status file from root

 -- Vyacheslav Matjukhin (No comments) <mmcleric@yandex-team.ru>  Tue, 03 Nov 2009 17:59:37 +0300

yandex-ubic (0.9.1) unstable; urgency=low

  * portmap bugfixes:
   - cleanup portmap before rebuilding
   - save full_name in portmap
  * bash_completion for subservices fixed

 -- Vyacheslav Matjukhin (No comments) <mmcleric@yandex-team.ru>  Mon, 02 Nov 2009 23:03:54 +0300

yandex-ubic (0.9.0) unstable; urgency=low

  * cache services - less memory leaks in long runs
  * ubic-update script and Ubic::PortMap class - maintaining port-to-service
    mapping
  * ubic-ping don't construct services at all and using Ubic::PortMap
  * /var/lib/ubic/watchdog renamed to /var/lib/ubic/status (upgrade from
    pre-0.9 versions require some untrivial manipulations because of this)

 -- Vyacheslav Matjukhin (No comments) <mmcleric@yandex-team.ru>  Mon, 02 Nov 2009 22:29:47 +0300

yandex-ubic (0.8.18) unstable; urgency=low

  * reload: 'Use of uninitialized value' fix

 -- Vyacheslav Matjukhin (No comments) <mmcleric@yandex-team.ru>  Wed, 28 Oct 2009 16:04:21 +0300

yandex-ubic (0.8.17) unstable; urgency=low

  * one more reload fix - understand result('reloaded') as correct reload

 -- Vyacheslav Matjukhin (No comments) <mmcleric@yandex-team.ru>  Wed, 28 Oct 2009 16:00:34 +0300

yandex-ubic (0.8.16) unstable; urgency=low

  * Ubic::AccessGuard: correctly check whether restoring euid failed

 -- Vyacheslav Matjukhin (No comments) <mmcleric@yandex-team.ru>  Sat, 24 Oct 2009 18:30:11 +0400

yandex-ubic (0.8.15) unstable; urgency=low

  * Ubic::AccessGuard improvements:
   - manage only effective uid
   - keep weak ref to already existing objects and check that only one service
   is guarded at the same time

 -- Vyacheslav Matjukhin (No comments) <mmcleric@yandex-team.ru>  Sat, 24 Oct 2009 17:55:30 +0400

yandex-ubic (0.8.14) unstable; urgency=low

  * bugfix: Ubic->reload and Ubic->force_reload correctly distinguish
    "not implemented" and other failures
  * ubic-watchdog set cached_status in all cases

 -- Vyacheslav Matjukhin (No comments) <mmcleric@yandex-team.ru>  Thu, 22 Oct 2009 18:56:09 +0400

yandex-ubic (0.8.13) unstable; urgency=low

  * ubic-watchdog doesn't violate Ubic.pm privacy

 -- Vyacheslav Matjukhin (No comments) <mmcleric@yandex-team.ru>  Tue, 13 Oct 2009 19:00:56 +0400

yandex-ubic (0.8.12) unstable; urgency=low

  * critical bugfix: ubic-watchdog could restart service from root instead of
    service's user
  * Ubic locks fixed, correctly release lock when it's destroyed
  * ubic-watchdog tests

 -- Vyacheslav Matjukhin (No comments) <mmcleric@yandex-team.ru>  Tue, 13 Oct 2009 18:39:04 +0400

yandex-ubic (0.8.11) unstable; urgency=low

  * Ubic::Cmd considers down services as ok when checking status

 -- Vyacheslav Matjukhin (No comments) <mmcleric@yandex-team.ru>  Tue, 13 Oct 2009 17:36:12 +0400

yandex-ubic (0.8.10) unstable; urgency=low

  * ubic-ping:
   - cache port2service each 10 seconds
   - choose enabled service when there are several services with one port
   - many tests

 -- Vyacheslav Matjukhin (No comments) <mmcleric@yandex-team.ru>  Tue, 13 Oct 2009 17:20:05 +0400

yandex-ubic (0.8.9) unstable; urgency=low

  * Ubic::Cmd refactored:
   - pretty printing moved to Ubic::Cmd::Results
   - return non-zero error code if any of results was "bad", not only "broken"

 -- Vyacheslav Matjukhin (No comments) <mmcleric@yandex-team.ru>  Mon, 12 Oct 2009 00:38:22 +0400

yandex-ubic (0.8.8) unstable; urgency=low

  * Ubic::Daemon:
   - don't create empty pidfile on check_daemon()
   - add "\n" to pidfile content
   - explicitly close pidfile
  * Ubic::Service::Skeleton: bugfix, start could fail and Skeleton could still
    report that it works

 -- Vyacheslav Matjukhin (No comments) <mmcleric@yandex-team.ru>  Sun, 11 Oct 2009 23:30:10 +0400

yandex-ubic (0.8.7) unstable; urgency=low

  * bugfix: Ubic::Multiservice sets parent_name correctly for deeply nested
    services
  * Ubic::Multiservice sets name of simple service if it's not already defined

 -- Vyacheslav Matjukhin (No comments) <mmcleric@yandex-team.ru>  Sat, 10 Oct 2009 21:24:33 +0400

yandex-ubic (0.8.6) unstable; urgency=low

  * Ubic: set_ubic_dir and set_service_dir methods

 -- Vyacheslav Matjukhin (No comments) <mmcleric@yandex-team.ru>  Sat, 10 Oct 2009 20:10:59 +0400

yandex-ubic (0.8.5) unstable; urgency=low

  * don't fail if some of multiservice's parts don't support custom command

 -- Vyacheslav Matjukhin (No comments) <mmcleric@yandex-team.ru>  Sat, 10 Oct 2009 19:37:09 +0400

yandex-ubic (0.8.4) unstable; urgency=low

  * Ubic:
   - using IO::Handle, fixing start with fork when it's not loaded
   - trying to print internal error when fork desperately fails

 -- Vyacheslav Matjukhin (No comments) <mmcleric@yandex-team.ru>  Fri, 09 Oct 2009 23:55:31 +0400

yandex-ubic (0.8.3) unstable; urgency=low

  * creating tmp dir in postinst

 -- Vyacheslav Matjukhin (No comments) <mmcleric@yandex-team.ru>  Thu, 08 Oct 2009 22:09:18 +0400

yandex-ubic (0.8.2) unstable; urgency=low

  * Ubic::AccessGuard: more cautiously restore uid and euid
  * Ubic::Service::ProcManager: don't fail on double stop
  * Ubic: do all operations with service inside fork, if service has different
    user from current user

 -- Vyacheslav Matjukhin (No comments) <mmcleric@yandex-team.ru>  Thu, 08 Oct 2009 18:13:39 +0400

yandex-ubic (0.8.1) unstable; urgency=low

  * Ubic::Multiservice::Simple critical bugfixes

 -- Vyacheslav Matjukhin (No comments) <mmcleric@yandex-team.ru>  Wed, 07 Oct 2009 22:27:45 +0400

yandex-ubic (0.8.0) unstable; urgency=low

  * Ubic::Catalog renamed to Ubic::Multiservice
  * Ubic::Multiservice::Simple implemented
  * ubic(1) supports start/stop/restart of multiservices
  * some bugfixes in ubic-watchdog

 -- Vyacheslav Matjukhin (No comments) <mmcleric@yandex-team.ru>  Wed, 07 Oct 2009 19:23:26 +0400

yandex-ubic (0.7.3) unstable; urgency=low

  * Ubic::Service::ProcManager
  * ubic-ping supports /noc/ handle

 -- Vyacheslav Matjukhin (No comments) <mmcleric@yandex-team.ru>  Wed, 07 Oct 2009 16:10:26 +0400

yandex-ubic (0.7.2) unstable; urgency=low

  * Ubic::Run can process several services on one invocation
  * Ubic::Cmd correctly shows status for multiservices

 -- Vyacheslav Matjukhin (No comments) <mmcleric@yandex-team.ru>  Tue, 06 Oct 2009 18:45:28 +0400

yandex-ubic (0.7.1) unstable; urgency=low

  * logrotate can be custom command

 -- Vyacheslav Matjukhin (No comments) <mmcleric@yandex-team.ru>  Mon, 05 Oct 2009 12:40:40 +0400

yandex-ubic (0.7.0) unstable; urgency=low

  * service-specific commands

 -- Vyacheslav Matjukhin (No comments) <mmcleric@yandex-team.ru>  Mon, 05 Oct 2009 12:30:33 +0400

yandex-ubic (0.6.7) unstable; urgency=low

  * logrotate

 -- Vyacheslav Matjukhin (No comments) <mmcleric@yandex-team.ru>  Thu, 01 Oct 2009 07:50:34 +0400

yandex-ubic (0.6.6) unstable; urgency=low

  * logrotate redirects to force_reload 

 -- Andrei Mishchenko <druxa@yandex-team.ru>  Mon, 21 Sep 2009 19:25:44 +0400

yandex-ubic (0.6.5) unstable; urgency=low

  * propagate custom result from start_impl fixed

 -- Vyacheslav Matjukhin (No comments) <mmcleric@yandex-team.ru>  Wed, 16 Sep 2009 20:04:25 +0400

yandex-ubic (0.6.4) unstable; urgency=low

  * Skeleton: propagate custom result statuses from start_impl and stop_impl

 -- Vyacheslav Matjukhin (No comments) <mmcleric@yandex-team.ru>  Wed, 16 Sep 2009 19:47:39 +0400

yandex-ubic (0.6.3) unstable; urgency=low

  * Ubic::Service::Skeleton fixed to work when status has verbose message
    attached

 -- Vyacheslav Matjukhin (No comments) <mmcleric@yandex-team.ru>  Wed, 16 Sep 2009 02:03:13 +0400

yandex-ubic (0.6.2) unstable; urgency=low

  * ubic-watchdog improvements:
   - parallel checking with forks
   - verbose mode
   - correctly check multiservices
  * Ubic.pm locks fixed

 -- Vyacheslav Matjukhin (No comments) <mmcleric@yandex-team.ru>  Tue, 15 Sep 2009 18:51:48 +0400

yandex-ubic (0.6.1) unstable; urgency=low

  * overload "ne" in Ubic::Result::Class

 -- Vyacheslav Matjukhin (No comments) <mmcleric@yandex-team.ru>  Tue, 15 Sep 2009 18:06:29 +0400

yandex-ubic (0.6.0) unstable; urgency=low

  * Ubic::AccessGuard implemented

 -- Vyacheslav Matjukhin (No comments) <mmcleric@yandex-team.ru>  Fri, 28 Aug 2009 21:53:58 +0400

yandex-ubic (0.6.0-beta2) unstable; urgency=low

  * using LOGNAME instead of USER - works inside debuild
  * 777 and sticky bit for pid/lock/watchdog dirs
  * changing effective uid fixed

 -- Vyacheslav Matjukhin (No comments) <mmcleric@yandex-team.ru>  Fri, 28 Aug 2009 21:40:26 +0400

yandex-ubic (0.6.0-beta1) unstable; urgency=low

  * custom users supported

 -- Vyacheslav Matjukhin (No comments) <mmcleric@yandex-team.ru>  Fri, 28 Aug 2009 21:09:38 +0400

yandex-ubic (0.5.3) unstable; urgency=low

  * bugfixes, replaced name with full_name in two more places
  * ping evals all content and returns 500 error in exception, not empty
    answer
  * ping searches in subservices when looking for a service by it's port

 -- Vyacheslav Matjukhin (No comments) <mmcleric@yandex-team.ru>  Fri, 21 Aug 2009 21:53:09 +0400

yandex-ubic (0.5.2) unstable; urgency=low

  * Ubic::Cmd more lsb-compatible and more consistent

 -- Vyacheslav Matjukhin (No comments) <mmcleric@yandex-team.ru>  Fri, 21 Aug 2009 21:16:33 +0400

yandex-ubic (0.5.1) unstable; urgency=low

  * all exceptions from Ubic are blessed too

 -- Vyacheslav Matjukhin (No comments) <mmcleric@yandex-team.ru>  Fri, 21 Aug 2009 20:43:57 +0400

yandex-ubic (0.5.0) unstable; urgency=low

  * Ubic methods are guaranteed to return instances of new class
    Ubic::Result::Class; services can make use of it too.

 -- Vyacheslav Matjukhin (No comments) <mmcleric@yandex-team.ru>  Fri, 21 Aug 2009 20:00:31 +0400

yandex-ubic (0.4.4) unstable; urgency=low

  * user parameter in Daemon and Service::SimpleDaemon

 -- Vyacheslav Matjukhin (No comments) <mmcleric@yandex-team.ru>  Thu, 20 Aug 2009 20:35:57 +0400

yandex-ubic (0.4.3) unstable; urgency=low

  * support directories in /etc/ubic/service

 -- Vyacheslav Matjukhin (No comments) <mmcleric@yandex-team.ru>  Thu, 20 Aug 2009 19:04:52 +0400

yandex-ubic (0.4.2) unstable; urgency=low

  * dot is a new service separator instead of slash
  * Service: "full_name" and "parent_name" methods; "name" method now returns
    short name
  * bash_completion works with multiservices

 -- Vyacheslav Matjukhin (No comments) <mmcleric@yandex-team.ru>  Thu, 20 Aug 2009 18:37:32 +0400

yandex-ubic (0.4.1) unstable; urgency=low

  * autoincrement id when loading ubic services from files

 -- Vyacheslav Matjukhin (No comments) <mmcleric@yandex-team.ru>  Wed, 19 Aug 2009 23:32:46 +0400

yandex-ubic (0.4.0) unstable; urgency=low

  * Ubic::Catalog is a service now

 -- Vyacheslav Matjukhin (No comments) <mmcleric@yandex-team.ru>  Wed, 19 Aug 2009 23:28:47 +0400

yandex-ubic (0.3.7) unstable; urgency=low

  * Ubic::Catalog::Dir: don't fail on invalid services
  * Ubic::Cmd: correctly concat parent and child names when asking for
    subservice's status

 -- Vyacheslav Matjukhin (No comments) <mmcleric@yandex-team.ru>  Wed, 19 Aug 2009 23:10:56 +0400

yandex-ubic (0.3.6) unstable; urgency=low

  * root_service method in Ubic
  * printing multiservice's statuses correctly

 -- Vyacheslav Matjukhin (No comments) <mmcleric@yandex-team.ru>  Wed, 19 Aug 2009 21:45:54 +0400

yandex-ubic (0.3.5) unstable; urgency=low

  * Ubic::Run separated from Ubic::Cmd

 -- Vyacheslav Matjukhin (No comments) <mmcleric@yandex-team.ru>  Wed, 19 Aug 2009 21:28:38 +0400

yandex-ubic (0.3.4) unstable; urgency=low

  * Ubic::Init renamed to Ubic::Cmd

 -- Vyacheslav Matjukhin (No comments) <mmcleric@yandex-team.ru>  Wed, 19 Aug 2009 20:30:58 +0400

yandex-ubic (0.3.3) unstable; urgency=low

  * ubic script can show status of one service

 -- Vyacheslav Matjukhin (No comments) <mmcleric@yandex-team.ru>  Wed, 19 Aug 2009 19:57:59 +0400

yandex-ubic (0.3.2) unstable; urgency=low

  * Ubic::Init refactored into more OOP-styled module
  * pod coverage tests

 -- Vyacheslav Matjukhin (No comments) <mmcleric@yandex-team.ru>  Wed, 19 Aug 2009 19:47:56 +0400

yandex-ubic (0.3.1) unstable; urgency=low

  * some naming issues of multiservices resolved

 -- Vyacheslav Matjukhin (No comments) <mmcleric@yandex-team.ru>  Tue, 18 Aug 2009 21:38:50 +0400

yandex-ubic (0.3.0) unstable; urgency=low

  * services construction abstracted into Ubic::Catalog
  * initial implementation of multiservices

 -- Vyacheslav Matjukhin (No comments) <mmcleric@yandex-team.ru>  Tue, 18 Aug 2009 21:12:43 +0400

yandex-ubic (0.2.7) unstable; urgency=low

  * Ubic::Daemon supports daemonizing of any callback
  * using Ubic::Daemon to run ubic-ping

 -- Vyacheslav Matjukhin (No comments) <mmcleric@yandex-team.ru>  Tue, 18 Aug 2009 17:10:29 +0400

yandex-ubic (0.2.6) unstable; urgency=low

  * Ubic::Daemon: start daemon more safely, propagate starting info through
    pipe
  * pids renamed to pid everywhere

 -- Vyacheslav Matjukhin (No comments) <mmcleric@yandex-team.ru>  Tue, 18 Aug 2009 14:19:47 +0400

yandex-ubic (0.2.5) unstable; urgency=low

  * Ubic.pm: other LSB methods implemented - try_restart, reload, force_reload
  * bin/ubic: list renamed into status
  * most code from bin/ubic moved into new module Ubic::Init
  * /etc/init.d/ubic-ping script
  * slight debianization improvements

 -- Vyacheslav Matjukhin (No comments) <mmcleric@yandex-team.ru>  Fri, 05 Jun 2009 02:23:23 +0400

yandex-ubic (0.2.4) unstable; urgency=low

  * first tests for Ubic.pm
  * Ubic.pm implements try_restart
  * sleeping-daemon is moved into tests, don't need it in real installation

 -- Vyacheslav Matjukhin (No comments) <mmcleric@yandex-team.ru>  Thu, 04 Jun 2009 23:45:14 +0400

yandex-ubic (0.2.3) unstable; urgency=low

  * POD tests and bugfixes
  * daemon tests and small bugfix
  * Ubic::Daemon now validates params with Params::Validate too

 -- Vyacheslav Matjukhin (No comments) <mmcleric@yandex-team.ru>  Thu, 04 Jun 2009 23:02:01 +0400

yandex-ubic (0.2.2) unstable; urgency=low

  * Ubic.pm takes locks on each action
  * all dir names are singular

 -- Vyacheslav Matjukhin (No comments) <mmcleric@yandex-team.ru>  Thu, 04 Jun 2009 22:38:24 +0400

yandex-ubic (0.2.1) unstable; urgency=low

  * ubic:
   - check if effective user is root
   - bash_completion
  * ubic-watchdog on cron
  * Ubic.pm refactored
   - singleton object creating on-demand
   - cached_status and set_cached_status methods
  * ubic-ping returns cached status
  * sleeping-daemon (useless but good for tests)

 -- Vyacheslav Matjukhin (No comments) <mmcleric@yandex-team.ru>  Thu, 04 Jun 2009 20:46:26 +0400

yandex-ubic (0.2.0) unstable; urgency=low

  * Ubic::Catalog renamed into Ubic
  * services don't have methods enable, disable and is_enabled, Ubic.pm does
  * ubic-ping:
    - request API changed into more RESTful
    - start/stop on package installation
    - correctly save pid in file and stop using that pid

 -- Vyacheslav Matjukhin (No comments) <mmcleric@yandex-team.ru>  Thu, 04 Jun 2009 19:13:01 +0400

yandex-ubic (0.1.4) unstable; urgency=low

  * ubic script
  * ubic-ping script and service
  * some missing dirs packaged

 -- Vyacheslav Matjukhin (No comments) <mmcleric@yandex-team.ru>  Thu, 04 Jun 2009 03:58:53 +0400

yandex-ubic (0.1.3) unstable; urgency=low

  * Makefile is back, sorry

 -- Vyacheslav Matjukhin (No comments) <mmcleric@yandex-team.ru>  Thu, 04 Jun 2009 00:02:31 +0400

yandex-ubic (0.1.2) unstable; urgency=low

  * using Module::Install to build

 -- Vyacheslav Matjukhin (No comments) <mmcleric@yandex-team.ru>  Wed, 03 Jun 2009 23:00:15 +0400

yandex-ubic (0.1.1) unstable; urgency=low

  * Yandex:: package namespace removed, Ubic is unique word anyway
  * Ubic::Service is just an interface now
  * Ubic::Catalog introduced

 -- Vyacheslav Matjukhin (No comments) <mmcleric@yandex-team.ru>  Wed, 03 Jun 2009 22:45:03 +0400

yandex-ubic (0.1.0) unstable; urgency=low

  * Initial release.

 -- Vyacheslav Matjukhin (No comments) <mmcleric@yandex-team.ru>  Tue, 21 Apr 2009 22:17:11 +0400<|MERGE_RESOLUTION|>--- conflicted
+++ resolved
@@ -1,6 +1,3 @@
-<<<<<<< HEAD
-ubic (1.49-1) unstable; urgency=low
-=======
 ubic (1.52-1) unstable; urgency=low
 
   * support 'term_timeout' option in SimpleDaemon
@@ -11,7 +8,6 @@
  -- Vyacheslav Matjukhin (No comments) <mmcleric@yandex-team.ru>  Sun, 12 May 2013 22:01:17 +0000
 
 ubic (1.49-2) unstable; urgency=low
->>>>>>> f2d42854
 
   * guardian supports logs proxying and reopening them on SIGHUP
   * 'ubic status' exits with status code 0 if there're disabled services
